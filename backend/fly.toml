--- conflicted
+++ resolved
@@ -13,7 +13,6 @@
   force_https = true
   auto_stop_machines = 'stop'
   auto_start_machines = true
-<<<<<<< HEAD
   min_machines_running = 1
   processes = ["app"]
 
@@ -29,15 +28,4 @@
   memory = "4gb"           # Increased memory for AI/ML workloads
   cpu_kind = "shared"
   cpus = 2
-  memory_mb = 4096
-
-=======
-  min_machines_running = 0
-  processes = ['app']
-
-[[vm]]
-  memory = '2gb'
-  cpu_kind = 'shared'
-  cpus = 1
-  memory_mb = 1024
->>>>>>> 6cd78ede
+  memory_mb = 4096